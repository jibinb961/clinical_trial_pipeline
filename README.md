--- conflicted
+++ resolved
@@ -140,12 +140,7 @@
 Deploy your pipeline (using the `prefect.yaml` file) to the Prefect server:
 
 ```bash
-<<<<<<< HEAD
 poetry run prefect deploy --name clinical-flow-deploy
-=======
-git clone https://github.com/jibinb961/clinical_trial_pipeline.git
-cd clinical_trial_pipeline
->>>>>>> 401c2706
 ```
 
 ### 3. Start the Prefect Worker
@@ -245,131 +240,4 @@
 ## Contributing
 Contributions are welcome! Please open issues or pull requests for bug fixes, new features, or documentation improvements.
 
-<<<<<<< HEAD
-=======
-> You'll need to configure `secrets.GITHUB_TOKEN` for GHCR push access.
-
-## Output Organization & Run Directories
-
-Each pipeline run creates output directores under `data/`
-
-Inside each sub directory, outputs are organized into subfolders:
-- `figures/` — All generated plots (PNG, HTML, etc.)
-- `processed/` — Processed data files (CSV, Parquet, enrichment reports, etc.)
-- `raw/` — Raw filtered data (JSON)
-- `cache/` — (If used) Any run-specific cache files
-
-### Example File Structure
-
-```
-clinical_trial_pipeline/
-├── data/
-│   ├── figures/
-│   │   ├── age_quartiles_box_<timestamp>.png
-│   │   ├── modality_by_phase_distribution_<timestamp>.html
-│   │   └── ... (other plots and HTMLs)
-│   ├── processed/
-│   │   ├── clinical_trials_<timestamp>.csv
-│   │   ├── enrichment_report_<timestamp>.csv
-│   │   ├── trials_enriched_<timestamp>.parquet
-│   │   ├── insights_<timestamp>.md
-│   │   └── ... (other processed outputs)
-│   ├── raw/
-│   │   ├── <timestamp>/
-│   │   │   └── filtered_<timestamp>.json
-│   │   └── .gitkeep
-│   ├── cache/
-│   └── drug_cache.sqlite
-├── app/
-│   └── streamlit_app.py
-├── src/
-│   └── pipeline/
-│       ├── flow.py
-│       ├── etl.py
-│       ├── enrich.py
-│       ├── analysis.py
-│       └── ...
-└── ...
-```
-
-- All **figures** (plots, HTMLs, PNGs) are in `data/figures/`.
-- All **processed data** (CSV, Parquet, enrichment reports, insights) are in `data/processed/`.
-- **Raw data** for each run is in a timestamped subfolder under `data/raw/`.
-- **Cache** and **SQLite drug cache** are in `data/cache/` and `data/drug_cache.sqlite`.
-
----
-
-## Interactive Dashboard
-
-A Streamlit dashboard is provided for interactive exploration and visualization of pipeline outputs.
-
-### Usage
-
-1. **Start the dashboard:**
-   ```bash
-   poetry run streamlit run app/streamlit_app.py
-   ```
-
-
-2. **Features:**
-   - **Run Selection:** Use the sidebar dropdown to select a specific pipeline run (by disease and timestamp).
-   - **File Type & File Selection:** After selecting a run, choose the file type (HTML, PNG, Markdown, CSV) and then the specific file to view.
-   - **Visualization:** The dashboard will render the selected file appropriately (interactive plots, images, tables, or markdown).
-
----
-
-## Troubleshooting
-
-- **FileNotFoundError during plotting:**  
-  If you see errors about missing directories when saving plots, ensure that all output subdirectories (e.g., `figures/`) are created before writing files. You can add:
-  ```python
-  output_dir.mkdir(parents=True, exist_ok=True)
-  ```
-  before any file save operation.
-
-- **Environment Variables:**  
-  Make sure all required environment variables are set, especially when running in Docker or CI/CD.
-
-- **Prefect Cloud:**  
-  If using Prefect Cloud, ensure your API key and workspace slug are set correctly.
-
----
-
-## Contributing
-
-Contributions are welcome! Please open issues or pull requests for bug fixes, new features, or documentation improvements.
-
-## Prefect Cloud with Docker
-
-You can orchestrate and schedule pipeline runs using [Prefect Cloud](https://www.prefect.io/cloud/) and Docker.
-
-### Steps
-
-1. **Create a Prefect Cloud Account:**
-   - Go to [Prefect Cloud](https://app.prefect.cloud/) and sign up.
-   - Create a workspace.
-
-2. **Get Your API Key and Workspace Slug:**
-   - In Prefect Cloud, go to your account settings and generate a `PREFECT_API_KEY`.
-   - Find your workspace slug (e.g., `your-org/your-workspace`).
-
-3. **Set Environment Variables:**
-   - Add these to your `.env` file or environment:
-     ```bash
-     PREFECT_API_KEY=your-prefect-api-key
-     PREFECT_WORKSPACE=your-org/your-workspace
-     ```
-
-4. **Run with Docker Compose:**
-   - Build and start the agent and deployment:
-     ```bash
-     docker-compose up -d
-     ```
-   - This will build the Docker image, push the deployment to Prefect Cloud, and start a Prefect agent.
-
-5. **Schedule and Monitor Runs:**
-   - Go to your Prefect Cloud workspace.
-   - You can now schedule pipeline runs, monitor status, and view logs directly from the Prefect UI.
-
->>>>>>> 401c2706
 ---