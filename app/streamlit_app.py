--- conflicted
+++ resolved
@@ -1,7 +1,6 @@
 import streamlit as st
 import os
 from pathlib import Path
-<<<<<<< HEAD
 import tempfile
 from google.cloud import storage
 from src.pipeline.utils import download_from_gcs
@@ -174,114 +173,4 @@
 
 
 if __name__ == "__main__":
-    main() 
-=======
-import pandas as pd
-import base64
-
-# For markdown rendering
-from io import StringIO
-
-# For HTML rendering
-from streamlit.components.v1 import html
-
-# For image rendering
-from PIL import Image
-
-# Set the data directory
-DATA_DIR = Path(__file__).parent.parent / "data"
-
-# Supported file types and their extensions
-FILE_TYPES = {
-    "HTML": [".html", ".htm"],
-    "PNG": [".png"],
-    "Markdown": [".md"],
-    "CSV": [".csv"],
-}
-
-# Optionally support JSON, Parquet, etc.
-# FILE_TYPES["JSON"] = [".json"]
-# FILE_TYPES["Parquet"] = [".parquet"]
-
-def scan_files(base_dir, file_types):
-    """Recursively scan for files matching the given types."""
-    found = {ftype: [] for ftype in file_types}
-    for root, _, files in os.walk(base_dir):
-        for file in files:
-            fpath = Path(root) / file
-            for ftype, exts in file_types.items():
-                if any(file.lower().endswith(ext) for ext in exts):
-                    found[ftype].append(fpath)
-    return found
-
-def render_html_file(filepath):
-    with open(filepath, "r", encoding="utf-8") as f:
-        html_content = f.read()
-    # Render HTML in an iframe
-    st.markdown(f"#### {filepath.name}")
-    html(html_content, height=600, scrolling=True)
-
-def render_png_file(filepath):
-    st.markdown(f"#### {filepath.name}")
-    image = Image.open(filepath)
-    st.image(image, use_column_width=True)
-
-def render_markdown_file(filepath):
-    with open(filepath, "r", encoding="utf-8") as f:
-        md_content = f.read()
-    st.markdown(f"#### {filepath.name}")
-    st.markdown(md_content, unsafe_allow_html=True)
-
-def render_csv_file(filepath):
-    st.markdown(f"#### {filepath.name}")
-    df = pd.read_csv(filepath)
-    st.dataframe(df)
-    # Download button
-    csv = df.to_csv(index=False)
-    b64 = base64.b64encode(csv.encode()).decode()  # some strings <-> bytes conversions necessary here
-    href = f'<a href="data:file/csv;base64,{b64}" download="{filepath.name}">Download CSV</a>'
-    st.markdown(href, unsafe_allow_html=True)
-
-# Main app
-st.set_page_config(page_title="Clinical Trial Data Dashboard", layout="wide")
-st.title("📊 Clinical Trial Data Dashboard")
-st.markdown("""
-This dashboard automatically discovers and visualizes outputs from the data directory. Select a file type and file from the sidebar to view its contents.
-""")
-
-# Scan files
-files_by_type = scan_files(DATA_DIR, FILE_TYPES)
-
-# Sidebar navigation
-st.sidebar.header("Browse Outputs")
-file_type = st.sidebar.selectbox("Select file type", list(FILE_TYPES.keys()))
-
-files = files_by_type[file_type]
-if not files:
-    st.sidebar.info(f"No {file_type} files found.")
-    st.info(f"No {file_type} files found in the data directory.")
-    st.stop()
-
-# Group files by subfolder for easier navigation
-files_by_folder = {}
-for f in files:
-    folder = str(f.parent.relative_to(DATA_DIR))
-    files_by_folder.setdefault(folder, []).append(f)
-
-folder = st.sidebar.selectbox("Select folder", sorted(files_by_folder.keys()))
-file_options = files_by_folder[folder]
-file_selected = st.sidebar.selectbox("Select file", [f.name for f in file_options])
-file_path = next(f for f in file_options if f.name == file_selected)
-
-# Render the selected file
-if file_type == "HTML":
-    render_html_file(file_path)
-elif file_type == "PNG":
-    render_png_file(file_path)
-elif file_type == "Markdown":
-    render_markdown_file(file_path)
-elif file_type == "CSV":
-    render_csv_file(file_path)
-else:
-    st.warning("Unsupported file type.")
->>>>>>> 401c2706
+    main() 